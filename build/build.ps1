# Copyright (c) Microsoft Corporation. All rights reserved.
# Licensed under the MIT License.

$ErrorActionPreference = 'Stop'

& "$PSScriptRoot/set-env.ps1"
<<<<<<< HEAD
=======
$all_ok = $True
Write-Host "Assembly version: $Env:ASSEMBLY_VERSION"
>>>>>>> 6a3e68d8

##
# Q# compiler and Sdk tools
##

function Build-One {
    param(
        [string]$project
    );

    Write-Host "##[info]Building $project ..."
    dotnet build (Join-Path $PSScriptRoot $project) `
        -c $Env:BUILD_CONFIGURATION `
        -v $Env:BUILD_VERBOSITY `
        /property:DefineConstants=$Env:ASSEMBLY_CONSTANTS `
        /property:Version=$Env:ASSEMBLY_VERSION

    if  ($LastExitCode -ne 0) {
        Write-Host "##vso[task.logissue type=error;]Failed to build $project."
        $script:all_ok = $False
    }
}

<<<<<<< HEAD
##
# Q# Language Server (self-contained)
##

$Runtimes = @{
    "win10-x64" = "win32";
    "linux-x64" = "linux";
    "osx-x64" = "darwin";
};

function New-TemporaryDirectory {
    $parent = [System.IO.Path]::GetTempPath()
    $name = [System.IO.Path]::GetRandomFileName()
    New-Item -ItemType Directory -Path (Join-Path $parent $name)
}

function Write-Hash() {
    param(
        [string]
        $Path,

        [string]
        $BlobPlatform,

        [string]
        $TargetPath
    );

    "Writing hash of $Path into $TargetPath..." | Write-Host;
    $packageData = Get-Content $TargetPath | ConvertFrom-Json;
    $packageData.blobs.$BlobPlatform.sha256 = Get-FileHash $Path | Select-Object -ExpandProperty Hash;
    # See https://stackoverflow.com/a/23738236 for why this works.
    $packageData.blobs.$BlobPlatform `
        | Add-Member `
            -Force `
            -MemberType NoteProperty `
            -Name "size" `
            -Value (Get-Item $Path | Select-Object -ExpandProperty Length);
    Write-Host "New blob data: $($packageData."blobs".$BlobPlatform | ConvertTo-Json)";
    $packageData `
        | ConvertTo-Json -Depth 32 `
        | Set-Content `
            -Path $TargetPath `
            -Encoding UTF8NoBom;
}

function Pack-SelfContained() {
    param(
        [string] $Project,

        [string] $PackageData = $null
    );

    Write-Host "##[info]Packing $Project as a self-contained deployment...";
    $Runtimes.GetEnumerator() | ForEach-Object {
        $DotNetRuntimeID = $_.Key;
        $NodePlatformID = $_.Value;
        $TargetDir = New-TemporaryDirectory;
        $BaseName = [System.IO.Path]::GetFileNameWithoutExtension($Project);
        $ArchiveDir = Join-Path $Env:BLOBS_OUTDIR $BaseName;
        New-Item -ItemType Directory -Path $ArchiveDir -Force -ErrorAction SilentlyContinue;

        try {
            $ArchivePath = Join-Path $ArchiveDir "$BaseName-$DotNetRuntimeID-$Env:ASSEMBLY_VERSION.zip";
            dotnet publish (Join-Path $PSScriptRoot $Project) `
                -c $Env:BUILD_CONFIGURATION `
                -v $Env:BUILD_VERBOSITY `
                --self-contained `
                --runtime $DotNetRuntimeID `
                --output $TargetDir `
                /property:DefineConstants=$Env:ASSEMBLY_CONSTANTS `
                /property:Version=$Env:ASSEMBLY_VERSION
            Write-Host "##[info]Writing self-contained deployment to $ArchivePath..."
            Compress-Archive `
                -Force `
                -Path (Join-Path $TargetDir *) `
                -DestinationPath $ArchivePath `
                -ErrorAction Continue;
            if ($null -ne $PackageData) {
                Write-Hash `
                    -Path $ArchivePath `
                    -BlobPlatform $NodePlatformID `
                    -TargetPath $PackageData
            }
        } catch {
            Write-Host "##vso[task.logissue type=error;]Failed to pack self-contained deployment: $_";
            $Script:all_ok = $false;
        } finally {
            Remove-Item -Recurse $TargetDir -ErrorAction Continue;
        }
    };
}

=======
Build-One '../QsCompiler.sln'
Build-One '../src/QuantumSdk/Tools/Tools.sln'
>>>>>>> 6a3e68d8

##
# VS Code Extension
##
function Build-VSCode() {
    Write-Host "##[info]Building VS Code extension..."
    Push-Location (Join-Path $PSScriptRoot '../src/VSCodeExtension')
    if (Get-Command npm -ErrorAction SilentlyContinue) {
        Try {
            npm install
            npm run compile

            if  ($LastExitCode -ne 0) {
                throw
            }
        } Catch {
            Write-Host "##vso[task.logissue type=error;]Failed to build VS Code extension."
            $all_ok = $False
        }
    } else {
        Write-Host "##vso[task.logissue type=warning;]npm not installed. Will skip creation of VS Code extension"
    }
    Pop-Location
}


##
# VisualStudioExtension
##
function Build-VS() {
    Write-Host "##[info]Building VisualStudio extension..."
    Push-Location (Join-Path $PSScriptRoot '..')
    if (Get-Command nuget -ErrorAction SilentlyContinue) {
        Try {
            nuget restore VisualStudioExtension.sln

            if ($LastExitCode -ne 0) {
                throw
            }
            
            if (Get-Command msbuild -ErrorAction SilentlyContinue) {
                Try {
                    msbuild VisualStudioExtension.sln `
                        /property:Configuration=$Env:BUILD_CONFIGURATION `
                        /property:DefineConstants=$Env:ASSEMBLY_CONSTANTS `
                        /property:AssemblyVersion=$Env:ASSEMBLY_VERSION

                    if ($LastExitCode -ne 0) {
                        throw
                    }
                } Catch {
                    Write-Host "##vso[task.logissue type=error;]Failed to build VS extension."
                    $all_ok = $False
                }
            } else {
                Write-Host "msbuild not installed. Will skip building the VisualStudio extension"
            }
        } Catch {
            Write-Host "##vso[task.logissue type=warning;]Failed to restore VS extension solution."
        }
    } else {
        Write-Host "##vso[task.logissue type=warning;]nuget not installed. Will skip restoring and building the VisualStudio extension solution"
    }
    Pop-Location
}

################################
# Start main execution:

$all_ok = $True

Build-One 'build' '../QsCompiler.sln'
Build-One 'publish' '../src/QsCompiler/CommandLineTool/CommandLineTool.csproj'

if ($Env:ENABLE_VSIX -ne "false") {
    Pack-SelfContained `
        -Project "../src/QsCompiler/LanguageServer/LanguageServer.csproj" `
        -PackageData "../src/VSCodeExtension/package.json"

    Write-Host "Final package.json:"
    Get-Content "../src/VSCodeExtension/package.json" | Write-Host

    Build-VSCode
    Build-VS
} else {
    Write-Host "##vso[task.logissue type=warning;]VSIX building skipped due to ENABLE_VSIX variable."
    return
}

if (-not $all_ok) {
    throw "Building failed. Check the logs."
    exit 1
} else {
    exit 0
} 
<|MERGE_RESOLUTION|>--- conflicted
+++ resolved
@@ -4,11 +4,6 @@
 $ErrorActionPreference = 'Stop'
 
 & "$PSScriptRoot/set-env.ps1"
-<<<<<<< HEAD
-=======
-$all_ok = $True
-Write-Host "Assembly version: $Env:ASSEMBLY_VERSION"
->>>>>>> 6a3e68d8
 
 ##
 # Q# compiler and Sdk tools
@@ -32,7 +27,6 @@
     }
 }
 
-<<<<<<< HEAD
 ##
 # Q# Language Server (self-contained)
 ##
@@ -126,10 +120,6 @@
     };
 }
 
-=======
-Build-One '../QsCompiler.sln'
-Build-One '../src/QuantumSdk/Tools/Tools.sln'
->>>>>>> 6a3e68d8
 
 ##
 # VS Code Extension
