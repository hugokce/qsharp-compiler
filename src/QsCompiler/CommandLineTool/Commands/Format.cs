--- conflicted
+++ resolved
@@ -73,11 +73,7 @@
             if (Options.IsCodeSnippet(file))
             {
                 var subtree = compilation.SyntaxTree.Values.Select(ns => FilterBySourceFile.Apply(ns, file)).Where(ns => ns.Elements.Any());
-<<<<<<< HEAD
-                return DiagnoseCompilation.StripSnippetWrapping(subtree).Select(SyntaxTreeToQs.Default.ToCode);
-=======
                 return DiagnoseCompilation.StripSnippetWrapping(subtree).Select(SyntaxTreeToQsharp.Default.ToCode);
->>>>>>> 759c6661
             }
             else
             {
