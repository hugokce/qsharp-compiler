﻿// Copyright (c) Microsoft Corporation. All rights reserved.
// Licensed under the MIT License.

using System;
using System.Collections.Generic;
using System.Collections.Immutable;
using System.IO;
using System.Linq;
using CommandLine;
using CommandLine.Text;
using Microsoft.Quantum.QsCompiler.Diagnostics;


namespace Microsoft.Quantum.QsCompiler.CommandLineCompiler
{
    public static class BuildCompilation
    {
        [Verb("build", HelpText = "Builds a compilation unit to run on the Q# quantum simulation framework.")]
        public class BuildOptions : Options
        {
            [Usage(ApplicationAlias = "qsCompiler")]
            public static IEnumerable<Example> UsageExamples
            {
                get
                {
                    yield return new Example("***\nCompiling a Q# source file",
                        new BuildOptions { Input = new string[] { "file.qs" } });
                    yield return new Example("***\nCompiling a Q# source file and calling the C# generation on the compiled binary",
                        new BuildOptions { Input = new string[] { "file.qs" }, Targets = new string[] { "path/To/Microsoft.Quantum.CsharpGeneration.dll" } });
                    yield return new Example("***\nCompiling several Q# source files and referenced compiled libraries",
                        new BuildOptions { Input = new string[] { "file1.qs", "file2.qs" }, References = new string[] { "library1.dll", "library2.dll" }});
                    yield return new Example("***\nSetting the output folder for the compilation output",
                        new BuildOptions { Input = new string[] { "file.qs" }, References = new string[] { "library.dll" }, OutputFolder = Path.Combine("obj", "qsharp") });
                }
            }

            [Option('t', "target", Required = false, SetName = CODE_MODE,
            HelpText = "Path to the dotnet core app(s) to call for processing the compiled binary.")]
            public IEnumerable<string> Targets { get; set; }

            [Option('o', "output", Required = false, SetName = CODE_MODE,
            HelpText = "Destination folder where the output of the compilation will be generated.")]
            public string OutputFolder { get; set; }

            [Option("doc", Required = false, SetName = CODE_MODE,
            HelpText = "Destination folder where documentation will be generated.")]
            public string DocFolder { get; set; }

            [Option("proj", Required = false, SetName = CODE_MODE,
            HelpText = "Name of the project; needs to be usable as file name.")]
            public string ProjectName { get; set; }
        }


        // publicly accessible routines 

        /// <summary>
        /// Builds the compilation for the Q# code or Q# snippet and referenced assemblies defined by the given options.
        /// Invokes all specified targets (dotnet core apps) with suitable TargetOptions,
        /// that in particular specify the path to the compiled binary as input and the same output folder, verbosity, and suppressed warnings as the given options.
        /// The output folder is set to the current directory if one or more targets have been specified but the output folder was left unspecified.
        /// Returns a suitable error code if one of the compilation or generation steps fails.
        /// </summary>
        /// <exception cref="System.ArgumentNullException">If any of the given arguments is null.</exception>
        /// </summary>
        public static int Run(BuildOptions options, ConsoleLogger logger)
        {
            if (options == null) throw new ArgumentNullException(nameof(options));
            if (logger == null) throw new ArgumentNullException(nameof(logger));

            CompilationLoader.BuildTarget DefineTarget(string exeName) => (binary, onException) =>
            {
                var targetOpts = new TargetOptions
                {
                    Input = new[] { binary },
                    OutputFolder = Path.GetFullPath(options.OutputFolder ?? "."), // GetFullPath is needed for the output folder to be relative to the current folder!
                    Verbose = options.Verbose,
                    NoWarn = options.NoWarn,
                };
                var pathToExe = Path.GetFullPath(exeName);
                var commandLineArgs = $"{pathToExe} {Parser.Default.FormatCommandLine(targetOpts)}";
                var success = ProcessRunner.Run("dotnet", commandLineArgs, out var output, out var error, out var exitCode, out var ex, timeout: 30000);

                if (ex != null) onException?.Invoke(ex);
                if (exitCode != 0) logger.Log(WarningCode.TargetExitedAbnormally, new[] { exeName, exitCode.ToString() }, pathToExe); 
                var (outStr, errStr) = (output.ToString(), error.ToString());
                if (!String.IsNullOrWhiteSpace(outStr)) logger.Log(InformationCode.BuildTargetOutput, Enumerable.Empty<string>(), pathToExe, messageParam: outStr);
                if (!String.IsNullOrWhiteSpace(errStr)) logger.Log(InformationCode.BuildTargetError, Enumerable.Empty<string>(), pathToExe, messageParam: errStr); 
                return success;
            };

            var specifiesTargets = options.Targets != null && options.Targets.Any();
            var loadOptions = new CompilationLoader.Configuration
            {
                ProjectFile = options.ProjectName == null ? null : new Uri(Path.GetFullPath(options.ProjectName)),
                GenerateFunctorSupport = true,
<<<<<<< HEAD
                DoOptimizationSteps = true,
=======
                SkipSyntaxTreeTrimming = false,
>>>>>>> b25d0470
                DocumentationOutputFolder = options.DocFolder,
                BuildOutputFolder = options.OutputFolder ?? (specifiesTargets ? "." : null),
                Targets = options.Targets.ToImmutableDictionary(id => id, DefineTarget)
            }; 

            var loaded = new CompilationLoader(options.LoadSourcesOrSnippet(logger), options.References, loadOptions, logger);
            return ReturnCode.Status(loaded);
        }
    }
}<|MERGE_RESOLUTION|>--- conflicted
+++ resolved
@@ -94,11 +94,8 @@
             {
                 ProjectFile = options.ProjectName == null ? null : new Uri(Path.GetFullPath(options.ProjectName)),
                 GenerateFunctorSupport = true,
-<<<<<<< HEAD
                 DoOptimizationSteps = true,
-=======
                 SkipSyntaxTreeTrimming = false,
->>>>>>> b25d0470
                 DocumentationOutputFolder = options.DocFolder,
                 BuildOutputFolder = options.OutputFolder ?? (specifiesTargets ? "." : null),
                 Targets = options.Targets.ToImmutableDictionary(id => id, DefineTarget)
