--- conflicted
+++ resolved
@@ -86,11 +86,7 @@
     let makeArgsString (args : ResolvedType) =
         match args.Resolution with
         | QsTypeKind.UnitType -> "()"
-<<<<<<< HEAD
-        | _ -> args |> SyntaxTreeToQs.Default.ToCode 
-=======
         | _ -> args |> SyntaxTreeToQsharp.Default.ToCode 
->>>>>>> 759c6661
 
     let removeAt i lst =
         Seq.append
