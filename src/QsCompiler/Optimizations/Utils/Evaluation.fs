--- conflicted
+++ resolved
@@ -64,11 +64,7 @@
     /// Evaluates and simplifies a single Q# expression
     member internal this.EvaluateExpression expr : Imp<TypedExpression> = imperative {
         let! vars, counter = getState
-<<<<<<< HEAD
-        let result = ExpressionEvaluator(callables, vars, counter / 2).Expressions.Transform expr
-=======
         let result = ExpressionEvaluator(callables, vars, counter / 2).Expressions.OnTypedExpression expr
->>>>>>> 759c6661
         if isLiteral callables result then return result
         else yield CouldNotEvaluate ("Not a literal: " + result.Expression.ToString())
     }
@@ -171,10 +167,6 @@
 
 
 /// The ExpressionTransformation used to evaluate constant expressions
-<<<<<<< HEAD
-and internal ExpressionEvaluator private (unsafe) =
-    inherit QsSyntaxTreeTransformation() 
-=======
 and internal ExpressionEvaluator private (_private_) =
     inherit SyntaxTreeTransformation() 
 
@@ -182,26 +174,12 @@
         new ExpressionEvaluator("_private_") then
             this.ExpressionKinds <- new ExpressionKindEvaluator(this, callables, constants, stmtsLeft)
             this.Types <- new TypeTransformation(this, TransformationOptions.Disabled)
->>>>>>> 759c6661
-
-    internal new (callables : IDictionary<QsQualifiedName, QsCallable>, constants : IDictionary<string, TypedExpression>, stmtsLeft : int) as this = 
-        new ExpressionEvaluator("unsafe") then
-            this.ExpressionKinds <- new ExpressionKindEvaluator(this, callables, constants, stmtsLeft)
-   
+
 
 /// The ExpressionKindTransformation used to evaluate constant expressions
 and private ExpressionKindEvaluator(parent, callables: IDictionary<QsQualifiedName, QsCallable>, constants: IDictionary<string, TypedExpression>, stmtsLeft: int) =
     inherit ExpressionKindTransformation(parent)
 
-<<<<<<< HEAD
-    member private this.simplify e1 = this.Expressions.Transform e1
-
-    member private this.simplify (e1, e2) =
-        (this.Expressions.Transform e1, this.Expressions.Transform e2)
-
-    member private this.simplify (e1, e2, e3) =
-        (this.Expressions.Transform e1, this.Expressions.Transform e2, this.Expressions.Transform e3)
-=======
     member private this.simplify e1 = this.Expressions.OnTypedExpression e1
 
     member private this.simplify (e1, e2) =
@@ -209,7 +187,6 @@
 
     member private this.simplify (e1, e2, e3) =
         (this.Expressions.OnTypedExpression e1, this.Expressions.OnTypedExpression e2, this.Expressions.OnTypedExpression e3)
->>>>>>> 759c6661
 
     member private this.arithBoolBinaryOp qop bigIntOp doubleOp intOp lhs rhs =
         let lhs, rhs = this.simplify (lhs, rhs)
