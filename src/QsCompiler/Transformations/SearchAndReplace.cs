--- conflicted
+++ resolved
@@ -27,11 +27,7 @@
     /// If a set of source file names is given on initialization, the search is limited to callables and specializations in those files.
     /// </summary>
     public class IdentifierReferences
-<<<<<<< HEAD
-         : QsSyntaxTreeTransformation<IdentifierReferences.TransformationState>
-=======
     : SyntaxTreeTransformation<IdentifierReferences.TransformationState>
->>>>>>> 759c6661
     {
         public class Location : IEquatable<Location>
         {
@@ -108,21 +104,12 @@
                 this.Locations = ImmutableList<Location>.Empty;
                 this.DefaultOffset = defaultOffset;
             }
-<<<<<<< HEAD
 
             private NonNullable<string> CurrentSourceFile = NonNullable<string>.New("");
             private Tuple<int, int> RootOffset = null;
             internal QsLocation CurrentLocation = null;
             internal readonly Func<Identifier, bool> TrackIdentifier;
 
-=======
-
-            private NonNullable<string> CurrentSourceFile = NonNullable<string>.New("");
-            private Tuple<int, int> RootOffset = null;
-            internal QsLocation CurrentLocation = null;
-            internal readonly Func<Identifier, bool> TrackIdentifier;
-
->>>>>>> 759c6661
             public Tuple<int, int> DeclarationOffset
             {
                 internal get => this.RootOffset;
@@ -160,36 +147,20 @@
             }
         }
 
-<<<<<<< HEAD
-        public IdentifierReferences(TransformationState state) : base(state)
-        { 
-            this.Types = new TypeTransformation(this);
-            this.Expressions = new TypedExpressionWalker<TransformationState>(this.InternalState.LogIdentifierLocation, this);
-=======
         public IdentifierReferences(TransformationState state) 
         : base(state, TransformationOptions.NoRebuild)
         { 
             this.Types = new TypeTransformation(this);
             this.Expressions = new TypedExpressionWalker<TransformationState>(this.SharedState.LogIdentifierLocation, this);
->>>>>>> 759c6661
             this.Statements = new StatementTransformation(this);
             this.Namespaces = new NamespaceTransformation(this);
         }
 
-<<<<<<< HEAD
-        public IdentifierReferences(NonNullable<string> idName, QsLocation defaultOffset, IImmutableSet<NonNullable<string>> limitToSourceFiles = null) :
-            this(new TransformationState(id => id is Identifier.LocalVariable varName && varName.Item.Value == idName.Value, defaultOffset, limitToSourceFiles))
-        { }
-
-        public IdentifierReferences(QsQualifiedName idName, QsLocation defaultOffset, IImmutableSet<NonNullable<string>> limitToSourceFiles = null) :
-            this(new TransformationState(id => id is Identifier.GlobalCallable cName && cName.Item.Equals(idName), defaultOffset, limitToSourceFiles))
-=======
         public IdentifierReferences(NonNullable<string> idName, QsLocation defaultOffset, IImmutableSet<NonNullable<string>> limitToSourceFiles = null) 
         : this(new TransformationState(id => id is Identifier.LocalVariable varName && varName.Item.Value == idName.Value, defaultOffset, limitToSourceFiles)) { }
 
         public IdentifierReferences(QsQualifiedName idName, QsLocation defaultOffset, IImmutableSet<NonNullable<string>> limitToSourceFiles = null) 
         : this(new TransformationState(id => id is Identifier.GlobalCallable cName && cName.Item.Equals(idName), defaultOffset, limitToSourceFiles))
->>>>>>> 759c6661
         {
             if (idName == null) throw new ArgumentNullException(nameof(idName));
         }
@@ -201,46 +172,23 @@
             NonNullable<string> sourceFile, Tuple<int, int> rootLoc)
         {
             var finder = new IdentifierReferences(idName, null, ImmutableHashSet.Create(sourceFile));
-<<<<<<< HEAD
-            finder.InternalState.Source = sourceFile;
-            finder.InternalState.DeclarationOffset = rootLoc; // will throw if null
-            finder.Statements.Transform(scope ?? throw new ArgumentNullException(nameof(scope)));
-            return finder.InternalState.Locations;
-=======
             finder.SharedState.Source = sourceFile;
             finder.SharedState.DeclarationOffset = rootLoc; // will throw if null
             finder.Statements.OnScope(scope ?? throw new ArgumentNullException(nameof(scope)));
             return finder.SharedState.Locations;
->>>>>>> 759c6661
         }
 
         public static IEnumerable<Location> Find(QsQualifiedName idName, QsNamespace ns, QsLocation defaultOffset,
             out Tuple<NonNullable<string>, QsLocation> declarationLocation, IImmutableSet<NonNullable<string>> limitToSourceFiles = null)
         {
             var finder = new IdentifierReferences(idName, defaultOffset, limitToSourceFiles);
-<<<<<<< HEAD
-            finder.Namespaces.Transform(ns ?? throw new ArgumentNullException(nameof(ns)));
-            declarationLocation = finder.InternalState.DeclarationLocation;
-            return finder.InternalState.Locations;
-=======
             finder.Namespaces.OnNamespace(ns ?? throw new ArgumentNullException(nameof(ns)));
             declarationLocation = finder.SharedState.DeclarationLocation;
             return finder.SharedState.Locations;
->>>>>>> 759c6661
         }
 
 
         // helper classes
-<<<<<<< HEAD
-
-        private class TypeTransformation :
-            TypeTransformation<TransformationState>
-        {
-            public TypeTransformation(QsSyntaxTreeTransformation<TransformationState> parent) :
-                base(parent)
-            { }
-=======
->>>>>>> 759c6661
 
         private class TypeTransformation 
         : TypeTransformation<TransformationState>
@@ -251,40 +199,19 @@
             public override QsTypeKind OnUserDefinedType(UserDefinedType udt)
             {
                 var id = Identifier.NewGlobalCallable(new QsQualifiedName(udt.Namespace, udt.Name));
-<<<<<<< HEAD
-                this.Transformation.InternalState.LogIdentifierLocation(id, udt.Range);
-=======
                 this.SharedState.LogIdentifierLocation(id, udt.Range);
->>>>>>> 759c6661
                 return QsTypeKind.NewUserDefinedType(udt);
             }
 
             public override QsTypeKind OnTypeParameter(QsTypeParameter tp)
             {
                 var resT = ResolvedType.New(QsTypeKind.NewTypeParameter(tp));
-<<<<<<< HEAD
-                var id = Identifier.NewLocalVariable(NonNullable<string>.New(SyntaxTreeToQs.Default.ToCode(resT) ?? ""));
-                this.Transformation.InternalState.LogIdentifierLocation(id, tp.Range);
-=======
                 var id = Identifier.NewLocalVariable(NonNullable<string>.New(SyntaxTreeToQsharp.Default.ToCode(resT) ?? ""));
                 this.SharedState.LogIdentifierLocation(id, tp.Range);
->>>>>>> 759c6661
                 return resT.Resolution;
             }
         }
 
-<<<<<<< HEAD
-        private class StatementTransformation :
-            StatementTransformation<TransformationState>
-        {
-            public StatementTransformation(QsSyntaxTreeTransformation<TransformationState> parent)
-                : base(parent)
-            { }
-
-            public override QsNullable<QsLocation> onLocation(QsNullable<QsLocation> loc)
-            {
-                this.Transformation.InternalState.CurrentLocation = loc.IsValue ? loc.Item : null;
-=======
         private class StatementTransformation 
         : StatementTransformation<TransformationState>
         {
@@ -294,59 +221,10 @@
             public override QsNullable<QsLocation> OnLocation(QsNullable<QsLocation> loc)
             {
                 this.SharedState.CurrentLocation = loc.IsValue ? loc.Item : null;
->>>>>>> 759c6661
                 return loc;
             }
         }
 
-<<<<<<< HEAD
-        private class NamespaceTransformation :
-            NamespaceTransformation<TransformationState>
-        {
-
-            public NamespaceTransformation(QsSyntaxTreeTransformation<TransformationState> parent)
-                : base(parent)
-            { }
-
-            public override QsCustomType onType(QsCustomType t)
-            {
-                if (!this.Transformation.InternalState.IsRelevant(t.SourceFile) || t.Location.IsNull) return t;
-                if (this.Transformation.InternalState.TrackIdentifier(Identifier.NewGlobalCallable(t.FullName)))
-                { this.Transformation.InternalState.DeclarationLocation = new Tuple<NonNullable<string>, QsLocation>(t.SourceFile, t.Location.Item); }
-                return base.onType(t);
-            }
-
-            public override QsCallable onCallableImplementation(QsCallable c)
-            {
-                if (!this.Transformation.InternalState.IsRelevant(c.SourceFile) || c.Location.IsNull) return c;
-                if (this.Transformation.InternalState.TrackIdentifier(Identifier.NewGlobalCallable(c.FullName)))
-                { this.Transformation.InternalState.DeclarationLocation = new Tuple<NonNullable<string>, QsLocation>(c.SourceFile, c.Location.Item); }
-                return base.onCallableImplementation(c);
-            }
-
-            public override QsDeclarationAttribute onAttribute(QsDeclarationAttribute att)
-            {
-                var declRoot = this.Transformation.InternalState.DeclarationOffset;
-                this.Transformation.InternalState.DeclarationOffset = att.Offset;
-                if (att.TypeId.IsValue) this.Transformation.Types.onUserDefinedType(att.TypeId.Item);
-                this.Transformation.Expressions.Transform(att.Argument);
-                this.Transformation.InternalState.DeclarationOffset = declRoot;
-                return att;
-            }
-
-            public override QsSpecialization onSpecializationImplementation(QsSpecialization spec) =>
-                this.Transformation.InternalState.IsRelevant(spec.SourceFile) ? base.onSpecializationImplementation(spec) : spec;
-
-            public override QsNullable<QsLocation> onLocation(QsNullable<QsLocation> loc)
-            {
-                this.Transformation.InternalState.DeclarationOffset = loc.IsValue ? loc.Item.Offset : null;
-                return loc;
-            }
-
-            public override NonNullable<string> onSourceFile(NonNullable<string> source)
-            {
-                this.Transformation.InternalState.Source = source;
-=======
         private class NamespaceTransformation 
         : NamespaceTransformation<TransformationState>
         {
@@ -392,7 +270,6 @@
             public override NonNullable<string> OnSourceFile(NonNullable<string> source)
             {
                 this.SharedState.Source = source;
->>>>>>> 759c6661
                 return source;
             }
         }
@@ -407,23 +284,18 @@
     /// Note that the location information is relative to the root node, i.e. the start position of the containing specialization declaration.
     /// </summary>
     public class AccumulateIdentifiers
-<<<<<<< HEAD
-         : QsSyntaxTreeTransformation<AccumulateIdentifiers.TransformationState>
-=======
     : SyntaxTreeTransformation<AccumulateIdentifiers.TransformationState>
->>>>>>> 759c6661
     {
         public class TransformationState
         {
             internal QsLocation StatementLocation = null;
             internal Func<TypedExpression, TypedExpression> UpdatedExpression;
-<<<<<<< HEAD
 
             private readonly List<(NonNullable<string>, QsLocation)> UpdatedLocals = new List<(NonNullable<string>, QsLocation)>();
             private readonly List<(NonNullable<string>, QsLocation)> UsedLocals = new List<(NonNullable<string>, QsLocation)>();
 
             internal TransformationState() =>
-                this.UpdatedExpression = new TypedExpressionWalker<TransformationState>(this.UpdatedLocal, this).Transform;
+                this.UpdatedExpression = new TypedExpressionWalker<TransformationState>(this.UpdatedLocal, this).OnTypedExpression;
 
             public ILookup<NonNullable<string>, QsLocation> ReassignedVariables =>
                 this.UpdatedLocals.ToLookup(var => var.Item1, var => var.Item2);
@@ -445,69 +317,6 @@
             internal Action<TypedExpression> UsedLocal => Add(this.UsedLocals);
             internal Action<TypedExpression> UpdatedLocal => Add(this.UpdatedLocals);
         }
-=======
-
-            private readonly List<(NonNullable<string>, QsLocation)> UpdatedLocals = new List<(NonNullable<string>, QsLocation)>();
-            private readonly List<(NonNullable<string>, QsLocation)> UsedLocals = new List<(NonNullable<string>, QsLocation)>();
-
-            internal TransformationState() =>
-                this.UpdatedExpression = new TypedExpressionWalker<TransformationState>(this.UpdatedLocal, this).OnTypedExpression;
-
-            public ILookup<NonNullable<string>, QsLocation> ReassignedVariables =>
-                this.UpdatedLocals.ToLookup(var => var.Item1, var => var.Item2);
->>>>>>> 759c6661
-
-            public ILookup<NonNullable<string>, QsLocation> UsedLocalVariables =>
-                this.UsedLocals.ToLookup(var => var.Item1, var => var.Item2);
-
-<<<<<<< HEAD
-        public AccumulateIdentifiers() :
-            base(new TransformationState())
-        {
-            this.Expressions = new TypedExpressionWalker<TransformationState>(this.InternalState.UsedLocal, this);
-            this.StatementKinds = new StatementKindTransformation(this);
-            this.Statements = new StatementTransformation(this);
-        }
-
-
-        // helper classes
-
-        private class StatementTransformation :
-            StatementTransformation<TransformationState>
-        {
-            public StatementTransformation(QsSyntaxTreeTransformation<TransformationState> parent)
-                : base(parent)
-            { }
-
-            public override QsStatement onStatement(QsStatement stm)
-            {
-                this.Transformation.InternalState.StatementLocation = stm.Location.IsNull ? null : stm.Location.Item;
-                this.StatementKinds.Transform(stm.Statement);
-                return stm;
-            }
-        }
-
-        private class StatementKindTransformation :
-            Core.StatementKindTransformation<TransformationState>
-        {
-            public StatementKindTransformation(QsSyntaxTreeTransformation<TransformationState> parent)
-                : base(parent)
-            { }
-=======
-
-            private Action<TypedExpression> Add(List<(NonNullable<string>, QsLocation)> accumulate) => (TypedExpression ex) =>
-            {
-                if (ex.Expression is QsExpressionKind.Identifier id &&
-                    id.Item1 is Identifier.LocalVariable var)
-                {
-                    var range = ex.Range.IsValue ? ex.Range.Item : this.StatementLocation.Range;
-                    accumulate.Add((var.Item, new QsLocation(this.StatementLocation.Offset, range)));
-                }
-            };
-
-            internal Action<TypedExpression> UsedLocal => Add(this.UsedLocals);
-            internal Action<TypedExpression> UpdatedLocal => Add(this.UpdatedLocals);
-        }
 
 
         public AccumulateIdentifiers() 
@@ -541,17 +350,11 @@
         {
             public StatementKindTransformation(SyntaxTreeTransformation<TransformationState> parent)
             : base(parent, TransformationOptions.NoRebuild) { }
->>>>>>> 759c6661
 
             public override QsStatementKind OnValueUpdate(QsValueUpdate stm)
             {
-<<<<<<< HEAD
-                this.Transformation.InternalState.UpdatedExpression(stm.Lhs);
-                this.Expressions.Transform(stm.Rhs);
-=======
                 this.SharedState.UpdatedExpression(stm.Lhs);
                 this.Expressions.OnTypedExpression(stm.Rhs);
->>>>>>> 759c6661
                 return QsStatementKind.NewQsValueUpdate(stm);
             }
         }
@@ -566,11 +369,7 @@
     /// This class is *not* threadsafe.
     /// </summary>
     public class UniqueVariableNames
-<<<<<<< HEAD
-         : QsSyntaxTreeTransformation<UniqueVariableNames.TransformationState>
-=======
     : SyntaxTreeTransformation<UniqueVariableNames.TransformationState>
->>>>>>> 759c6661
     {
         public class TransformationState
         {
@@ -599,12 +398,8 @@
         private const string OrigVarName = "origVarName";
         private static readonly Regex WrappedVarName = new Regex($"^__{Prefix}[0-9]*__(?<{OrigVarName}>.*)__$");
 
-<<<<<<< HEAD
-        public NonNullable<string> StripUniqueName(NonNullable<string> uniqueName)
-=======
         public UniqueVariableNames() 
         : base(new TransformationState())
->>>>>>> 759c6661
         {
             this.StatementKinds = new StatementKindTransformation(this);
             this.ExpressionKinds = new ExpressionKindTransformation(this);
@@ -612,13 +407,6 @@
         }
 
 
-<<<<<<< HEAD
-        public UniqueVariableNames() :
-            base(new TransformationState())
-        {
-            this.ExpressionKinds = new ExpressionKindTransformation(this);
-            this.StatementKinds = new StatementKindTransformation(this);
-=======
         // static methods for convenience
 
         internal static QsQualifiedName PrependGuid(QsQualifiedName original) =>
@@ -628,49 +416,26 @@
         {
             var matched = WrappedVarName.Match(uniqueName.Value).Groups[OrigVarName];
             return matched.Success ? NonNullable<string>.New(matched.Value) : uniqueName;
->>>>>>> 759c6661
         }
 
 
         // helper classes
 
         private class StatementKindTransformation
-<<<<<<< HEAD
-            : Core.StatementKindTransformation<TransformationState>
-        {
-            public StatementKindTransformation(QsSyntaxTreeTransformation<TransformationState> parent)
-                : base(parent)
-            { }
-=======
         : StatementKindTransformation<TransformationState>
         {
             public StatementKindTransformation(SyntaxTreeTransformation<TransformationState> parent)
             : base(parent) { }
->>>>>>> 759c6661
 
             public override SymbolTuple OnSymbolTuple(SymbolTuple syms) =>
                 syms is SymbolTuple.VariableNameTuple tuple
                     ? SymbolTuple.NewVariableNameTuple(tuple.Item.Select(this.OnSymbolTuple).ToImmutableArray())
                     : syms is SymbolTuple.VariableName varName
-<<<<<<< HEAD
-                    ? SymbolTuple.NewVariableName(this.Transformation.InternalState.GenerateUniqueName(varName.Item))
-=======
                     ? SymbolTuple.NewVariableName(this.SharedState.GenerateUniqueName(varName.Item))
->>>>>>> 759c6661
                     : syms;
         }
 
         private class ExpressionKindTransformation
-<<<<<<< HEAD
-            : Core.ExpressionKindTransformation<TransformationState>
-        {
-            public ExpressionKindTransformation(QsSyntaxTreeTransformation<TransformationState> parent)
-                : base(parent)
-            { }
-
-            public override QsExpressionKind onIdentifier(Identifier sym, QsNullable<ImmutableArray<ResolvedType>> tArgs) =>
-                this.Transformation.InternalState.AdaptIdentifier(sym, tArgs);
-=======
         : ExpressionKindTransformation<TransformationState>
         {
             public ExpressionKindTransformation(SyntaxTreeTransformation<TransformationState> parent)
@@ -678,7 +443,6 @@
 
             public override QsExpressionKind OnIdentifier(Identifier sym, QsNullable<ImmutableArray<ResolvedType>> tArgs) =>
                 this.SharedState.AdaptIdentifier(sym, tArgs);
->>>>>>> 759c6661
         }
     }
 
@@ -688,25 +452,6 @@
     /// <summary>
     /// Upon transformation, applies the specified action to each expression and subexpression.
     /// The action to apply is specified upon construction, and will be applied before recurring into subexpressions.
-<<<<<<< HEAD
-    /// </summary>
-    public class TypedExpressionWalker<T> :
-        Core.ExpressionTransformation<T>
-    {
-        public TypedExpressionWalker(Action<TypedExpression> onExpression, QsSyntaxTreeTransformation<T> parent)
-            : base(parent) =>
-            this.OnExpression = onExpression ?? throw new ArgumentNullException(nameof(onExpression));
-
-        public TypedExpressionWalker(Action<TypedExpression> onExpression, T internalState = default)
-            : base(internalState) =>
-            this.OnExpression = onExpression ?? throw new ArgumentNullException(nameof(onExpression));
-
-        public readonly Action<TypedExpression> OnExpression;
-        public override TypedExpression Transform(TypedExpression ex)
-        {
-            this.OnExpression(ex);
-            return base.Transform(ex);
-=======
     /// The transformation merely walks expressions and rebuilding is disabled. 
     /// </summary>
     public class TypedExpressionWalker<T> 
@@ -725,7 +470,6 @@
         {
             this.OnExpression(ex);
             return base.OnTypedExpression(ex);
->>>>>>> 759c6661
         }
     }
 }