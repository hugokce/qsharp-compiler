﻿// Copyright (c) Microsoft Corporation. All rights reserved.
// Licensed under the MIT License.

using System.Collections.Generic;
using System.Linq;
using Microsoft.Quantum.QsCompiler.SyntaxTree;
using Microsoft.Quantum.QsCompiler.Transformations.ClassicallyControlled;


namespace Microsoft.Quantum.QsCompiler.BuiltInRewriteSteps
{
    /// <summary>
    /// Replaces if-statements with the corresponding calls to built-in quantum operations if possible. 
    /// </summary>
    internal class ClassicallyControlled : IRewriteStep
    {
        public string Name => "Classically Controlled";
        public int Priority => RewriteStepPriorities.ControlFlowSubstitutions; 
        public IDictionary<string, string> AssemblyConstants { get; }
        public IEnumerable<IRewriteStep.Diagnostic> GeneratedDiagnostics => null;

        public bool ImplementsPreconditionVerification => true;
        public bool ImplementsTransformation => true;
        public bool ImplementsPostconditionVerification => false;

        public ClassicallyControlled()
        {
            AssemblyConstants = new Dictionary<string, string>();
        }

        public bool PreconditionVerification(QsCompilation compilation)
        {
            var controlNs = compilation.Namespaces
                .FirstOrDefault(ns => ns.Name.Equals(BuiltIn.ClassicallyControlledNamespace));

            if (controlNs == null)
            {
                return false;
            }

            var providedOperations = new QsNamespace[] { controlNs }
                .Callables()
                .Select(c => c.FullName)
                .ToHashSet();
            var requiredBuiltIns = new HashSet<QsQualifiedName>()
            {
<<<<<<< HEAD
                BuiltIn.NoOp.FullName,

=======
>>>>>>> d9607b6d
                BuiltIn.ApplyIfZero.FullName,
                BuiltIn.ApplyIfZeroA.FullName,
                BuiltIn.ApplyIfZeroC.FullName,
                BuiltIn.ApplyIfZeroCA.FullName,

                BuiltIn.ApplyIfOne.FullName,
                BuiltIn.ApplyIfOneA.FullName,
                BuiltIn.ApplyIfOneC.FullName,
                BuiltIn.ApplyIfOneCA.FullName,

                BuiltIn.ApplyIfElseR.FullName,
                BuiltIn.ApplyIfElseRA.FullName,
                BuiltIn.ApplyIfElseRC.FullName,
                BuiltIn.ApplyIfElseRCA.FullName
            };

            return requiredBuiltIns.IsSubsetOf(providedOperations);
        }

        public bool Transformation(QsCompilation compilation, out QsCompilation transformed)
        {
            transformed = ReplaceClassicalControl.Apply(compilation);
            return true;
        }

        public bool PostconditionVerification(QsCompilation compilation)
        {
            throw new System.NotImplementedException();
        }
    }
}<|MERGE_RESOLUTION|>--- conflicted
+++ resolved
@@ -10,12 +10,12 @@
 namespace Microsoft.Quantum.QsCompiler.BuiltInRewriteSteps
 {
     /// <summary>
-    /// Replaces if-statements with the corresponding calls to built-in quantum operations if possible. 
+    /// Replaces if-statements with the corresponding calls to built-in quantum operations if possible.
     /// </summary>
     internal class ClassicallyControlled : IRewriteStep
     {
         public string Name => "Classically Controlled";
-        public int Priority => RewriteStepPriorities.ControlFlowSubstitutions; 
+        public int Priority => RewriteStepPriorities.ControlFlowSubstitutions;
         public IDictionary<string, string> AssemblyConstants { get; }
         public IEnumerable<IRewriteStep.Diagnostic> GeneratedDiagnostics => null;
 
@@ -44,11 +44,8 @@
                 .ToHashSet();
             var requiredBuiltIns = new HashSet<QsQualifiedName>()
             {
-<<<<<<< HEAD
                 BuiltIn.NoOp.FullName,
 
-=======
->>>>>>> d9607b6d
                 BuiltIn.ApplyIfZero.FullName,
                 BuiltIn.ApplyIfZeroA.FullName,
                 BuiltIn.ApplyIfZeroC.FullName,
